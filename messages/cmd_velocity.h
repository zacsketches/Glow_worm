--- conflicted
+++ resolved
@@ -28,17 +28,12 @@
 		l_dir(Direction::fwd), l_spd(0), r_dir(Direction::fwd), r_spd(0) 
 	{}
 	
-<<<<<<< HEAD
-	//full constructor
-	Cmd_velocity_msg(const char* name, Direction::dir lt_dir,
-=======
 	//data and default name constructor
 	Cmd_velocity_msg(Direction::dir lt_dir,
->>>>>>> eb9621f7
 	    int lt_spd,
 	    Direction::dir rt_dir,
 	    int rt_spd) 
-	    : Message(name), l_dir(lt_dir), l_spd(lt_spd),
+	    : Message("Cmd_velocity"), l_dir(lt_dir), l_spd(lt_spd),
 	    r_dir(rt_dir), r_spd(rt_spd)
 	{}
 
