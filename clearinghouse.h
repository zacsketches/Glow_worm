#ifndef CLEARINGHOUSE_H
#define CLEARINGHOUSE_H SEP_2014

#include <arduino.h>
#include <Vector.h>
#include <Pair.h>

#define DEBUG_DRIVE       0
#define DEBUG_MOTOR_STATE 0
#define DEBUG_SUBSCRIBER  0

/*
	TODO add node_count() and message_count() functions
*/

/*
 * Clearinghouse is the heart of a publish and suscribe architecture for the Arduino
 * microcontroller.  This class allows other nodes to publish and/or subscribe to
 * data.
 ** The error
 *             wb_controller_example.cpp.o: In function `Subscriber':
 *             Arduino/.../Glow_worm/clearinghouse.h:273: undefined reference t
 * is usually caused by improper declaration of extern variables at the top of 
 * Glow Worm component header file.  For example the error above was caused by 
 * extern Cmd_velocity_msg cmd_velocity, when the correct name of the variable 
 * in the .ino file was 'cmd_velocity_msg'.
 *
 * The error
<<<<<<< HEAD
 * 		wb_controller_example.cpp.o: In function `Subscriber':
 * 		Arduino/.../Glow_worm/clearinghouse.h:273: undefined reference to `cmd_velocity'
 * is usually caused by improper declaration of extern variables at the top of the 
 * Glow Worm component header file.  For example the error above was caused by declaring
 * extern Cmd_velocity_msg cmd_velocity, when the correct name of the variable declared
 * in the .ino file was 'cmd_velocity_msg'.
=======
 * 		Arduino/../Glow_worm/clearinghouse.h:463: error: expected unqualified-id 
 *      before '<' token
 * is caused by not including Pair and Vector in sketch.
>>>>>>> eb9621f7
*/

//************************************************************************
//*                         Global Namespace enums
//************************************************************************


namespace Direction {
    //Used to define motor direction
	enum dir {fwd, bck};
	
    inline const char* text(dir d) {
      const char* res[5] = {(d == fwd) ? "frwd" : "back"};
      return res[0];
    }	
}

namespace State {
	//Used to define LED state
    enum state{off = 0, on = 1};
	
    inline const char* text(state s) {
      const char* res[4] = {(s == off) ? "off" : "on "};
      return res[0];
    }
}

namespace LOB {		//Navy navigational reference to a line of bearing
	//Used to define whether a scan point is clear or obstructed
	enum lob{clear, obstructed};
	
    inline const char* const text(lob s) {
      const char* res[4] = {(s == clear) ? "clr" : "obs"};
      return res[0];
    }
}

namespace Port {
	//Used to define the ports on the I2C expander
	enum port{p0=0x01, 
	          p1=0x02, 
			  p2=0x04, 
			  p3=0x08, 
			  p4=0x10, 
			  p5=0x20, 
			  p6=0x40, 
			  p7=0x80, 
			  error};
}

namespace Bump_state {
    // Used in controller to set a bool value when the robot bumps into 
    // something and is maneuvering to get clear again.
	enum bs {clear, lt_bump, rt_bump};
		
	inline const char* text(bs s) {
        const char* res;
    
        const char res0[4] = "clr";
        const char res1[4] = "l_b";
        const char res2[4] = "r_b";
            
        switch(s) {
            case clear:
                res = res0; 
                break;
            case lt_bump:
                res = res1;
                break;
            case rt_bump:
                res = res2;    
                break;
        }
        return res;
    }
}

namespace Danger_close_state {
    // Used in controller to set a bool value when the robot bumps into 
    // something and is maneuvering to get clear again.
	enum dc {clear, danger_close};
	
	inline const char* const text(dc d) {
      const char* res[4] = {(d == clear) ? "clr" : "dcl"};
      return res[0];
    }
}

//Namespace Glow Worm
namespace gw {
	
//************************************************************************
//*                         MESSAGE
//************************************************************************
struct Message {
	/*
	 * Message is the base class for all system messages.  I'm not
	 * sure whether to use an ID or a name to identify these 
	 * messages, but will settle on a strategy as I begin to figure
	 * out the rest of the interface.
	 *  
	*/   
	static int msg_count;
	int msg_id;

    const char* n;        //name
    
    Message(const char* name) :n(name) {
    	msg_count++;
		msg_id = msg_count;
    }
    const char* name() const {return n;}
	const int id() const {return msg_id;}
    
    virtual void print() {
		Serial.print(id());
		Serial.print("\t");
		Serial.println(name());
    };
	
	// Updates the message from data in the passed message
	virtual void update(Message* msg) = 0;    
};


//************************************************************************
//*                         NODE
//************************************************************************
class Node {

public:
	static int node_count;
	
	Node(const char* name): n(name){
		node_count++;
		node_id = node_count;
	}
    const char* name() const {return n;}
	const int id() const {return node_id;}
    
    virtual void print() {
		Serial.print(id());
		Serial.print("\t");
		Serial.print(name());
		Serial.println("\tcustom print note implemented for this node");
    };
	
	virtual void begin() = 0;
	
private:
	int node_id;
	const char* n; 
};

//************************************************************************
//*                         CLEARINGHOUSE
//************************************************************************
/*
	TODO should clearinghouse keep track of how many nodes are in the 
 *       systm and what they are?
*/
class Clearinghouse {

public:
	Clearinghouse();
	
	void register_msg(Message* msg);
	
	void list();
	
	void update(Message* msg);
	
	Message* get_ptr(const char* name);
	
	Message* get_ptr(const int msg_id);
		
private:
	Vector<Message*> store;

};

//************************************************************************
//*                         PUBLISHER
//************************************************************************
#define DEBUG_PUBLISH 0

template<class MSG>
class Publisher {
	/* 
	 * Must be constructed with a pointer to a message and
	 * a clearinghosue in the global scope of the sketch.  Often times
	 * this requires declaring the global variables 'extern' in the
	 * header file for the node.  For example, this line may be 
	 * necessary in the .h file that defines a node:
	 *     extern Simple_msg m1;
	 *     extern Clearinghouse ch;
	 * 
	 * In any node that is a publisher there must also be a local
	 * copy of the message.  When the publisher is created in the node
	 * then that local copy is passed in the Publisher's constructor
	 * to create a reference from the publisher to the local data
	 * calculated in the node.
	 * 
	 * Publisher logs the message with the clearinghouse and provides
	 * message handling methods to the node
    */
	
public:
	Publisher(Message* message, Clearinghouse* house, MSG& local_ref)
		: msg(message), ch(house), nodes_msg(local_ref) 
	{ ch->register_msg(msg); }

	/*
	 * When I publish the message I want the global copy of the
	 * message available via the pointer in the clearinghouse
	 * to be updated to reflect the latest info in local_msg
	*/  
	void publish(){
		//I need to call the update method on the message in
		//the clearinhouse and pass a pointer to the local message
		const char* local_name = nodes_msg.name();
		Message* store_msg_ptr = ch->get_ptr(local_name);
		store_msg_ptr->update(&nodes_msg); 
	}
	void publish_by_id(){
		//I need to call the updated method on the message in the
		//ch with a pointer to the local message
		int id = msg->id();
//		Serial.print("the publishers id is: ");
//		Serial.println(id);
		Message* store_msg_ptr = ch->get_ptr(id);
		store_msg_ptr->update(&nodes_msg); 			
	}
	
	void publishing_where() const {
		msg->print();
	}

private:
	Message* msg;
	Clearinghouse* ch;
	MSG& nodes_msg;
};

//************************************************************************
//*                         SUBCRIBER
//************************************************************************
template<class MSG>
class Subscriber {
	/* 
	 * Must be constructed with a pointer to a message and
	 * a clearinghosue in the global scope of the sketch.  Often times
	 * this requires declaring the global variables 'extern' in the
	 * header file for the node.  For example, this line may be 
	 * necessary in the .h file that defines a node:
	 *     extern Simple_msg m1;
	 *     extern Clearinghouse ch;
	 * 
	 * In any node that is a Subscriber there must also be a local
	 * copy of the message.  When the Subscriber runs it's update()
	 * method it retrieves data from the global message and updates
	 * the local copy
	 * 
    */
	
public:
	Subscriber(Message* message, Clearinghouse* house, MSG& local_ref)
		: msg(message), ch(house), nodes_msg(local_ref) 
	{ }

	/*
	 * When I publish the message I want the global copy of the
	 * message available via the pointer in the clearinghouse
	 * to be updated to reflect the latest info in local_msg
	*/  
	void update(){
		// I need to call the update method on the local message
		// using the data in the clearinghouse message
		const char* local_name = nodes_msg.name();
		Message* store_msg_ptr = ch->get_ptr(local_name);
		nodes_msg.update(store_msg_ptr); 

		#if DEBUG_SUBSCRIBER == 1
				Serial.print(F("From Susciber: local_name is: "));
				Serial.println(local_name);
				Serial.print(F("From Susciber: ch msg node id is: "));
				Serial.println(store_msg_ptr->id());
		#endif
	}
	
	void update_by_id(){
		// I need to call the update method on the local message
		// using the data in the clearinghouse message
		int global_id = msg->id();
		Message* store_msg_ptr = ch->get_ptr(global_id);
		nodes_msg.update(store_msg_ptr); 

		#if DEBUG_SUBSCRIBER == 1
			Serial.print(F("the node is subscribed to id: "));
			Serial.println(global_id);
		#endif
	}
	
	void subscribed_where() const {
		msg->print();
	}

private:
	Message* msg;
	Clearinghouse* ch;
	MSG& nodes_msg;
};


//*******************************************************************
//*                         Motor_state
//*******************************************************************

struct Motor_state {
    Direction::dir d;
    int pwm;  
    
    Motor_state(Direction::dir direction = Direction::fwd, int speed = 0 )
        :d(direction), pwm(speed) {}

    void update(const Direction::dir direction, const int speed) {
        d = direction;
        pwm = speed;
    }

	void update(const Motor_state& ms){
		d = ms.d;
		pwm = ms.pwm;
	}
	#if DEBUG_MOTOR_STATE == 1
	    void print() {
	        char buf[20];
			sprintf(buf, "\tdir: %i\tspd: %i", d, pwm);
	        Serial.println(buf);
	    }
	#endif

};

//*******************************************************************
//*                         Motor
//*******************************************************************

class Motor {
    char* n;            //name
    int dp;            //dir_pin    
    int pp;            //pwm_pin
    Motor_state ms;
    
    int translate_dir(Direction::dir d) {
        /*
            TODO add a 'bool reverse' data member that flips the 
            return value below when set.
        */
        return (d == Direction::fwd) ? 0 : 1;
    }
    
public:
    Motor(char* name,
          int direction_pin,
          int pwm_pin,
          Direction::dir direction = Direction::fwd,
          int speed = 0)
          : n(name), dp(direction_pin), pp(pwm_pin), ms(direction, speed) {
              pinMode(dp, OUTPUT);
          }
    
   char* name() {return n;}    

   Motor_state state() const { return ms;}
   
   void set_state(Direction::dir direction, int speed) { 
       ms.update(direction, speed); 
   }
   
   void set_state(Motor_state new_state) { ms = new_state; }
   
   void drive() {
       int direction = translate_dir(ms.d);
       digitalWrite(dp, direction);
       analogWrite(pp, ms.pwm);
       #if DEBUG_DRIVE == 1
			Serial.print(F("@Drive debug"));
			char buf[50];
			sprintf(buf, "\t%s motor dir: %i\tspd: %i", n, ms.d, ms.pwm);
			Serial.println(buf);
	   #endif
   }
   
   void print() {
	   Serial.print(F("name: "));
	   Serial.print(name());
	   Serial.print(F("\tdir_pin: "));
	   Serial.print(dp);
	   Serial.print(F("\tpwm_pin: "));
	   Serial.println(pp);
   }
};

//*******************************************************************
//*                         LED
//* Led class allows me to declare an LED attached to the Arduino
//* as an actuator that can you can push_back into a vector.
//*******************************************************************

class Led {
    const char* n;      //name
    int p;              //pin the LED is attached to
    State::state st;    //state of the LED either 'off' or 'on'
	bool i2c;
    
public:
    //Constructor for LED's attached directly to I/O pins
	Led(const char* name, int pin, State::state s = State::off) 
        :n(name), p(pin), st(s)
    {
        pinMode(p, OUTPUT);
		i2c = false;
    }
	
	//Constructor for LED's attached via an I2C expander
	Led(const char* name, Port::port pt, State::state s = State::off)
		:n(name), p(pt), st(s)
	{
		i2c = true;
	}
    
	const char* name() {return n;}
    int pin() {return p;}

	Port::port port() {
		if(i2c) return (Port::port)p;
		else return Port::error;
	}
    
    State::state state() { return st; }
    void set_state( State::state cmd_state) { st = cmd_state; }

	void print() {
		if(i2c) 
			Serial.print(F("I2C "));
		Serial.print(F("Led"));
		if(i2c) {
			Serial.print(F(" connected on port: 0x"));
			Serial.print(port(), HEX);
		}
		else {
			Serial.print(F(" connected on pin: "));
			Serial.print(pin());			
		}
		Serial.print(F(" state: "));
		Serial.println(text(state()));
	}
};

//************************************************************************
//*                         SCAN POINT
//************************************************************************
class Scan_pt : public Pair<int, int> {
public:
	Scan_pt(int heading, int range) : Pair<int, int>(heading, range) {}
	
	Scan_pt() : Pair<int, int>(0,0) {}
	
	const int heading() const {return first(); }
	const int range() const {return second(); }
	
	void set_heading(const int h) {val_1 = h;}
    void set_range(const int r) {val_2 = r;}
	
};

inline bool operator==(const Scan_pt& a, const Scan_pt& b ){
    bool res = false;
    if ( (a.heading() == b.heading()) && (a.range() == b. range()) ) {
        res = true;
    }
    return res;
}

inline bool operator!=(const Scan_pt& a, const Scan_pt& b ){
    return !(a==b);
}

inline const char* text(const Scan_pt& sp) {
	char buf[10];
	sprintf(buf, "%03d:%03d", sp.first(), sp.second() );
	return buf;
}

//Define an error point to check for return values of Scan points out of range
const Scan_pt ERROR_PT(999,999);

//************************************************************************
//*                         TRIP POINT
//************************************************************************
class Trip_pt : public Pair<int, int> {
private:
    byte f;  //the bit flag of the particular trip point that is
                // or'd to show all the tripped points in the sensor
public:
	Trip_pt(int heading = -1, int range = -1, byte flag=0x00) 
	    : Pair<int, int>(heading, range), f(flag) 
	{}
		
	const int heading() const {return first(); }
	const int range() const {return second(); }
    const byte flag() const { return f; }
	
    void set_heading(const int h) {val_1 = h;}
    void set_range(const int r) {val_2 = r;}
    void set_flag(const byte flag) {f = flag;}
};

inline const char* text(const Trip_pt& tp) {
    //print format of "000:000:0x00"
	char buf[14];
	sprintf(buf, "%03d:%03d:0x%02x", tp.first(), tp.second(), tp.flag() );
	return buf;
}

} //close namespace gw

#endif
<|MERGE_RESOLUTION|>--- conflicted
+++ resolved
@@ -26,18 +26,9 @@
  * in the .ino file was 'cmd_velocity_msg'.
  *
  * The error
-<<<<<<< HEAD
- * 		wb_controller_example.cpp.o: In function `Subscriber':
- * 		Arduino/.../Glow_worm/clearinghouse.h:273: undefined reference to `cmd_velocity'
- * is usually caused by improper declaration of extern variables at the top of the 
- * Glow Worm component header file.  For example the error above was caused by declaring
- * extern Cmd_velocity_msg cmd_velocity, when the correct name of the variable declared
- * in the .ino file was 'cmd_velocity_msg'.
-=======
  * 		Arduino/../Glow_worm/clearinghouse.h:463: error: expected unqualified-id 
  *      before '<' token
  * is caused by not including Pair and Vector in sketch.
->>>>>>> eb9621f7
 */
 
 //************************************************************************
